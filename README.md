# Yoga pose recommender
A Flask Web Application that demonstrates how to do Vector Search on a Yoga Poses database in Firestore. 

The application is a step by step demonstration of the following:
1. Utilize an existing Hugging Face Dataset of Yoga poses (JSON format).
2. Enhance the dataset with an additional field `description` that uses Gemini to generate descriptions for each of the poses.
3. Use Langchain to create a Document, use Firestore Langchain integration to create the collection in Firestore.
4. Create a composite index in Firestore to allow for Vector search.
5. Utilize the Vector Search in a Flask Application that brings everything together as shown below:

<img title="a title" alt="Alt text" src="/images/screenshot.png">

## Technologies used:
1. Python + Flask Framework
2. Google Cloud : Firestore, Cloud Run, Gemini in Vertex AI
<<<<<<< HEAD
3. Langchain Python framework
=======
3. Langchain Python framework

## Codelab
Step by Step instructions to understand and run/deploy this application is available in this [codelab](https://codelabs.developers.google.com/yoga-pose-firestore-vectorsearch-python?hl=en#0).

>>>>>>> e98457d4
<|MERGE_RESOLUTION|>--- conflicted
+++ resolved
@@ -13,12 +13,7 @@
 ## Technologies used:
 1. Python + Flask Framework
 2. Google Cloud : Firestore, Cloud Run, Gemini in Vertex AI
-<<<<<<< HEAD
-3. Langchain Python framework
-=======
 3. Langchain Python framework
 
 ## Codelab
-Step by Step instructions to understand and run/deploy this application is available in this [codelab](https://codelabs.developers.google.com/yoga-pose-firestore-vectorsearch-python?hl=en#0).
-
->>>>>>> e98457d4
+Step by Step instructions to understand and run/deploy this application is available in this [codelab](https://codelabs.developers.google.com/yoga-pose-firestore-vectorsearch-python?hl=en#0).